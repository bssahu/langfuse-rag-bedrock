--- conflicted
+++ resolved
@@ -147,11 +147,9 @@
 
 ## License
 
-<<<<<<< HEAD
+
 This project is licensed under the GNU General Public License v3.0 - see the [LICENSE](LICENSE) file for details.
-=======
-GNU License
->>>>>>> 4f495bcf
+
 
 ## Support
 
